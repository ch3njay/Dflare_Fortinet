import json
import sys
import json
import sys
from pathlib import Path

sys.path.append(str(Path(__file__).resolve().parents[1]))
import notifier


def test_normalize_crlevel_mapping():
    assert notifier.normalize_crlevel("low") == 1
    assert notifier.normalize_crlevel(4) == 4
    assert notifier.normalize_crlevel("critical") == 4
    assert notifier.normalize_crlevel("unknown") is None


def test_notify_from_csv(tmp_path, monkeypatch):
    csv = tmp_path / "events.csv"
    csv.write_text(
        "is_attack,crlevel,srcip,description\n"
        "1,3,1.1.1.1,test desc\n"
        "0,3,2.2.2.2,low\n"
    )

    sent = []

    def fake_send(url, content):
        sent.append(json.dumps({"url": url, "content": content}))
        return True, "OK"

    def fake_ask(desc, key):
        return "Recommendation 1\nRecommendation 2"

    monkeypatch.setattr(notifier, "send_discord", fake_send)
    monkeypatch.setattr(notifier, "ask_gemini", fake_ask)

    res = notifier.notify_from_csv(
        str(csv),
        "http://hook",
        "key",
        risk_levels={"3"},
        dedupe_cache={"strategy": "mtime", "keys": set()},
    )

    assert len(sent) == 1
    assert "High-risk event detected" in json.loads(sent[0])["content"]
    assert len(res) == 1


def test_notify_from_csv_progress(tmp_path, monkeypatch):
    csv = tmp_path / "events.csv"
    csv.write_text(
        "is_attack,crlevel,srcip,description\n1,3,1.1.1.1,test desc\n"
    )

    monkeypatch.setattr(notifier, "send_discord", lambda url, content: (True, "OK"))
    monkeypatch.setattr(notifier, "ask_gemini", lambda desc, key: "R1\nR2")

    progress_vals = []
    notifier.notify_from_csv(
        str(csv),
        "http://hook",
        "key",
        risk_levels={"3"},
        progress_cb=lambda frac: progress_vals.append(frac),
    )
    assert progress_vals and progress_vals[-1] == 1.0


def test_notify_from_csv_line(tmp_path, monkeypatch):
    csv = tmp_path / "events.csv"
<<<<<<< HEAD
    csv.write_text(
        "is_attack,crlevel,srcip,description\n1,3,1.1.1.1,test desc\n"
    )
=======
    csv.write_text("crlevel,srcip,description\n3,1.1.1.1,test desc\n")
>>>>>>> aac9fe20

    monkeypatch.setattr(notifier, "send_discord", lambda url, content: (True, "OK"))
    monkeypatch.setattr(notifier, "ask_gemini", lambda desc, key: "R1\nR2")

    sent = []

    def fake_line(token, msg, callback=None):
        sent.append((token, msg))
        return True

    monkeypatch.setattr(notifier, "send_line_to_all", fake_line)

    notifier.notify_from_csv(
        str(csv),
        "http://hook",
        "key",
        risk_levels={"3"},
        line_token="TOKEN",
    )
<<<<<<< HEAD
    assert sent and sent[0][0] == "TOKEN"


def test_notify_from_csv_no_gemini(tmp_path, monkeypatch):
    csv = tmp_path / "events.csv"
    csv.write_text(
        "is_attack,crlevel,srcip,description\n1,3,1.1.1.1,test desc\n"
    )

    called = {"ask": False}

    def fake_ask(desc, key):
        called["ask"] = True
        return "should not be called"

    monkeypatch.setattr(notifier, "ask_gemini", fake_ask)
    monkeypatch.setattr(notifier, "send_discord", lambda url, content: (True, "OK"))

    res = notifier.notify_from_csv(
        str(csv),
        "http://hook",
        "",
        risk_levels={"3"},
    )
    assert not called["ask"]
    assert "AI Recommendation" not in res[0][0]


def test_notify_from_csv_filters_is_attack(tmp_path, monkeypatch):
    csv = tmp_path / "events.csv"
    csv.write_text(
        "is_attack,crlevel,srcip,description\n0,3,1.1.1.1,test desc\n"
    )

    monkeypatch.setattr(notifier, "send_discord", lambda url, content: (True, "OK"))
    monkeypatch.setattr(notifier, "ask_gemini", lambda desc, key: "R1\nR2")

    res = notifier.notify_from_csv(
        str(csv),
        "http://hook",
        "key",
        risk_levels={"3"},
    )
    assert res == []
=======
    assert sent and sent[0][0] == "TOKEN"
>>>>>>> aac9fe20
<|MERGE_RESOLUTION|>--- conflicted
+++ resolved
@@ -70,13 +70,10 @@
 
 def test_notify_from_csv_line(tmp_path, monkeypatch):
     csv = tmp_path / "events.csv"
-<<<<<<< HEAD
     csv.write_text(
         "is_attack,crlevel,srcip,description\n1,3,1.1.1.1,test desc\n"
     )
-=======
-    csv.write_text("crlevel,srcip,description\n3,1.1.1.1,test desc\n")
->>>>>>> aac9fe20
+
 
     monkeypatch.setattr(notifier, "send_discord", lambda url, content: (True, "OK"))
     monkeypatch.setattr(notifier, "ask_gemini", lambda desc, key: "R1\nR2")
@@ -96,8 +93,8 @@
         risk_levels={"3"},
         line_token="TOKEN",
     )
-<<<<<<< HEAD
     assert sent and sent[0][0] == "TOKEN"
+
 
 
 def test_notify_from_csv_no_gemini(tmp_path, monkeypatch):
@@ -141,6 +138,3 @@
         risk_levels={"3"},
     )
     assert res == []
-=======
-    assert sent and sent[0][0] == "TOKEN"
->>>>>>> aac9fe20
