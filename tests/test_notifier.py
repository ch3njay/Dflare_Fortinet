import json
import sys
import json
import sys
from pathlib import Path

sys.path.append(str(Path(__file__).resolve().parents[1]))
import notifier


def test_normalize_crlevel_mapping():
    assert notifier.normalize_crlevel("low") == 1
    assert notifier.normalize_crlevel(4) == 4
    assert notifier.normalize_crlevel("critical") == 4
    assert notifier.normalize_crlevel("unknown") is None


def test_notify_from_csv(tmp_path, monkeypatch):
    csv = tmp_path / "events.csv"
    csv.write_text(
        "is_attack,crlevel,srcip,description\n"
        "1,3,1.1.1.1,test desc\n"
        "0,3,2.2.2.2,low\n"
    )

    sent = []

    def fake_send(url, content):
        sent.append(json.dumps({"url": url, "content": content}))
        return True, "OK"

    def fake_ask(desc, key):
        return "Recommendation 1\nRecommendation 2"

    monkeypatch.setattr(notifier, "send_discord", fake_send)
    monkeypatch.setattr(notifier, "ask_gemini", fake_ask)

    res = notifier.notify_from_csv(
        str(csv),
        "http://hook",
        "key",
        risk_levels={"3"},
        dedupe_cache={"strategy": "mtime", "keys": set()},
    )

    assert len(sent) == 1
    assert "High-risk event detected" in json.loads(sent[0])["content"]
    assert len(res) == 1


def test_notify_from_csv_progress(tmp_path, monkeypatch):
    csv = tmp_path / "events.csv"
    csv.write_text(
        "is_attack,crlevel,srcip,description\n1,3,1.1.1.1,test desc\n"
    )

    monkeypatch.setattr(notifier, "send_discord", lambda url, content: (True, "OK"))
    monkeypatch.setattr(notifier, "ask_gemini", lambda desc, key: "R1\nR2")

    progress_vals = []
    notifier.notify_from_csv(
        str(csv),
        "http://hook",
        "key",
        risk_levels={"3"},
        progress_cb=lambda frac: progress_vals.append(frac),
    )
    assert progress_vals and progress_vals[-1] == 1.0


def test_notify_from_csv_line(tmp_path, monkeypatch):
    csv = tmp_path / "events.csv"
    csv.write_text(
        "is_attack,crlevel,srcip,description\n1,3,1.1.1.1,test desc\n"
    )

<<<<<<< HEAD
=======

>>>>>>> d4001ae5
    monkeypatch.setattr(notifier, "send_discord", lambda url, content: (True, "OK"))
    monkeypatch.setattr(notifier, "ask_gemini", lambda desc, key: "R1\nR2")

    sent = []

    def fake_line(token, msg, callback=None):
        sent.append((token, msg))
        return True

    monkeypatch.setattr(notifier, "send_line_to_all", fake_line)

    notifier.notify_from_csv(
        str(csv),
        "http://hook",
        "key",
        risk_levels={"3"},
        line_token="TOKEN",
    )
    assert sent and sent[0][0] == "TOKEN"


<<<<<<< HEAD
=======

>>>>>>> d4001ae5
def test_notify_from_csv_no_gemini(tmp_path, monkeypatch):
    csv = tmp_path / "events.csv"
    csv.write_text(
        "is_attack,crlevel,srcip,description\n1,3,1.1.1.1,test desc\n"
    )

    called = {"ask": False}

    def fake_ask(desc, key):
        called["ask"] = True
        return "should not be called"

    monkeypatch.setattr(notifier, "ask_gemini", fake_ask)
    monkeypatch.setattr(notifier, "send_discord", lambda url, content: (True, "OK"))

    res = notifier.notify_from_csv(
        str(csv),
        "http://hook",
        "",
        risk_levels={"3"},
    )
    assert not called["ask"]
    assert "AI Recommendation" not in res[0][0]


def test_notify_from_csv_filters_is_attack(tmp_path, monkeypatch):
    csv = tmp_path / "events.csv"
    csv.write_text(
        "is_attack,crlevel,srcip,description\n0,3,1.1.1.1,test desc\n"
    )

    monkeypatch.setattr(notifier, "send_discord", lambda url, content: (True, "OK"))
    monkeypatch.setattr(notifier, "ask_gemini", lambda desc, key: "R1\nR2")

    res = notifier.notify_from_csv(
        str(csv),
        "http://hook",
        "key",
        risk_levels={"3"},
    )
<<<<<<< HEAD
    assert res == []
=======
    assert res == []
>>>>>>> d4001ae5
<|MERGE_RESOLUTION|>--- conflicted
+++ resolved
@@ -74,10 +74,7 @@
         "is_attack,crlevel,srcip,description\n1,3,1.1.1.1,test desc\n"
     )
 
-<<<<<<< HEAD
-=======
 
->>>>>>> d4001ae5
     monkeypatch.setattr(notifier, "send_discord", lambda url, content: (True, "OK"))
     monkeypatch.setattr(notifier, "ask_gemini", lambda desc, key: "R1\nR2")
 
@@ -99,10 +96,7 @@
     assert sent and sent[0][0] == "TOKEN"
 
 
-<<<<<<< HEAD
-=======
 
->>>>>>> d4001ae5
 def test_notify_from_csv_no_gemini(tmp_path, monkeypatch):
     csv = tmp_path / "events.csv"
     csv.write_text(
@@ -143,8 +137,4 @@
         "key",
         risk_levels={"3"},
     )
-<<<<<<< HEAD
     assert res == []
-=======
-    assert res == []
->>>>>>> d4001ae5
