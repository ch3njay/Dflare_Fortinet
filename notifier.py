--- conflicted
+++ resolved
@@ -228,7 +228,7 @@
         cr_text = {1: "low", 2: "medium", 3: "high", 4: "critical"}[cr_int]
         srcip = row.get(src_col)
         desc = row.get(desc_col)
-<<<<<<< HEAD
+
         if gemini_key:
             ai_text = ask_gemini(str(desc), gemini_key)
             lines = ai_text.splitlines()
@@ -249,24 +249,7 @@
                 f"Source IP: {srcip}\n"
                 f"Description: {desc}"
             )
-=======
-        ai_text = ask_gemini(str(desc), gemini_key)
-        lines = ai_text.splitlines()
-        reco1 = lines[0] if lines else ""
-        reco2 = lines[1] if len(lines) > 1 else ""
-        message = (
-            "🚨 High-risk event detected (Fortinet)\n"
-            f"Level: {cr_text} ({cr_int})\n"
-            f"Source IP: {srcip}\n"
-            f"Description: {desc}\n"
-            "———— AI Recommendation ————\n"
-            f"{reco1}\n{reco2}"
-        )
-        ok, info = send_discord(discord_webhook, message)
-        if line_token:
-            send_line_to_all(line_token, message, callback=ui_log)
-        results.append((message, ok, info))
->>>>>>> aac9fe20
+
         if ui_log:
             ui_log(message)
         ok = True
