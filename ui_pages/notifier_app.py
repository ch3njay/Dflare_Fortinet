"""Streamlit interface for notification utilities."""

import tempfile
from pathlib import Path

import streamlit as st

from notifier import notify_from_csv, send_discord, send_line_to_all


def app() -> None:
    st.title("Notification System")
    st.info(
        "Upload a result CSV to send high-risk events to Discord/LINE. Configure "
        "webhook and AI settings in the expandable section below."
    )

    with st.expander("Notification Settings", expanded=False):
        webhook = st.text_input("Discord Webhook URL", key="discord_webhook")
        gemini_key = st.text_input(
            "Gemini API Key", type="password", key="gemini_key"
        )
        line_token = st.text_input(
            "LINE Channel Access Token", type="password", key="line_token"
        )

        risk_levels = st.multiselect("High-risk levels", [1, 2, 3, 4], default=[3, 4])
        dedupe_strategy = st.selectbox(
            "Deduplication strategy", ["Filename + mtime", "File hash"]
        )

    dedupe_cache = st.session_state.setdefault(
        "dedupe_cache", {"strategy": "mtime", "keys": set()}
    )
    dedupe_cache["strategy"] = "hash" if dedupe_strategy == "File hash" else "mtime"
    st.caption("Actions")
    if st.button("Send Discord test notification"):
        if webhook:
            ok, info = send_discord(webhook, "This is a test notification from D-FLARE.")
            if ok:
                st.success("Test notification sent")
            else:
                st.error(f"Failed to send: {info}")
        else:
            st.warning("Please set the Discord Webhook URL first")

    if st.button("Send LINE test notification"):
        token = st.session_state.get("line_token", "")
        if token:
            if send_line_to_all(token, "This is a test notification from D-FLARE."):
                st.success("LINE test notification sent")
            else:
                st.error("Failed to send LINE notification")
        else:
            st.warning("Please set the LINE Channel Access Token first")

    uploaded = st.file_uploader("Select result CSV", type=["csv"])
    if uploaded is not None:
        temp_dir = tempfile.gettempdir()
        tmp_path = Path(temp_dir) / uploaded.name
        with open(tmp_path, "wb") as fh:
            fh.write(uploaded.getbuffer())

        if st.button("Parse and notify"):
<<<<<<< HEAD
            if not webhook and not line_token:
                st.info("Notifications will be displayed only in this app.")
            progress = st.progress(0)
            results = notify_from_csv(
                str(tmp_path),
                webhook,
                gemini_key,
                risk_levels={str(r) for r in risk_levels},
                ui_log=st.write,
                dedupe_cache=dedupe_cache,
                progress_cb=lambda frac: progress.progress(int(frac * 100)),
                line_token=line_token,
            )
            progress.progress(100)
            success = sum(1 for _, ok, _ in results if ok)
            fail = sum(1 for _, ok, _ in results if not ok)
            st.info(f"Succeeded {success}, failed {fail}")
=======
            if not webhook:
                st.warning("Please set the Discord Webhook URL first")
            else:
                progress = st.progress(0)
                results = notify_from_csv(
                    str(tmp_path),
                    webhook,
                    gemini_key,
                    risk_levels={str(r) for r in risk_levels},
                    ui_log=st.write,
                    dedupe_cache=dedupe_cache,
                    progress_cb=lambda frac: progress.progress(int(frac * 100)),
                    line_token=line_token,
                )
                progress.progress(100)
                success = sum(1 for _, ok, _ in results if ok)
                fail = sum(1 for _, ok, _ in results if not ok)
                st.info(f"Succeeded {success}, failed {fail}")
>>>>>>> aac9fe20
<|MERGE_RESOLUTION|>--- conflicted
+++ resolved
@@ -62,7 +62,7 @@
             fh.write(uploaded.getbuffer())
 
         if st.button("Parse and notify"):
-<<<<<<< HEAD
+
             if not webhook and not line_token:
                 st.info("Notifications will be displayed only in this app.")
             progress = st.progress(0)
@@ -80,23 +80,4 @@
             success = sum(1 for _, ok, _ in results if ok)
             fail = sum(1 for _, ok, _ in results if not ok)
             st.info(f"Succeeded {success}, failed {fail}")
-=======
-            if not webhook:
-                st.warning("Please set the Discord Webhook URL first")
-            else:
-                progress = st.progress(0)
-                results = notify_from_csv(
-                    str(tmp_path),
-                    webhook,
-                    gemini_key,
-                    risk_levels={str(r) for r in risk_levels},
-                    ui_log=st.write,
-                    dedupe_cache=dedupe_cache,
-                    progress_cb=lambda frac: progress.progress(int(frac * 100)),
-                    line_token=line_token,
-                )
-                progress.progress(100)
-                success = sum(1 for _, ok, _ in results if ok)
-                fail = sum(1 for _, ok, _ in results if not ok)
-                st.info(f"Succeeded {success}, failed {fail}")
->>>>>>> aac9fe20
+
