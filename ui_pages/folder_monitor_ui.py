--- conflicted
+++ resolved
@@ -54,11 +54,9 @@
     bin_model = st.session_state.get("binary_model")
     mul_model = st.session_state.get("multi_model")
     if not (bin_model and mul_model):
-<<<<<<< HEAD
+
         st.session_state.log_lines.append("Models not uploaded; skipping")
-=======
-        st.session_state.log_lines.append("Model paths not set; skipping")
->>>>>>> ab78d259
+
         return
 
     base = os.path.splitext(path)[0]
@@ -75,21 +73,17 @@
         )
         df = pd.read_csv(fe_csv)
         features = [c for c in df.columns if c not in {"is_attack", "crlevel"}]
-<<<<<<< HEAD
+
         bin_clf = bin_model
-=======
-        bin_clf = joblib.load(bin_model)
->>>>>>> ab78d259
+
         bin_pred = bin_clf.predict(df[features])
         result = df.copy()
         result["is_attack"] = bin_pred
         mask = result["is_attack"] == 1
         if mask.any():
-<<<<<<< HEAD
+
             mul_clf = mul_model
-=======
-            mul_clf = joblib.load(mul_model)
->>>>>>> ab78d259
+
             result.loc[mask, "crlevel"] = mul_clf.predict(df.loc[mask, features])
         report_path = base + "_report.csv"
         result.to_csv(report_path, index=False)
@@ -181,7 +175,7 @@
     st.session_state.folder = folder
 
 
-<<<<<<< HEAD
+
     bin_upload = st.file_uploader(
         "Upload binary model",
         type=["pkl", "joblib"],
@@ -208,22 +202,14 @@
 
     retention = st.number_input(
         "Auto clear files older than (hours, 0=off)",
-=======
-    st.text_input("Binary model path", key="binary_model")
-    st.text_input("Multiclass model path", key="multi_model")
-    retention = st.number_input(
-        "Auto clear generated files older than (hours, 0=off)",
->>>>>>> ab78d259
+
         min_value=0,
         value=0,
         step=1,
         key="cleanup_hours",
     )
-<<<<<<< HEAD
     if st.button("Clear data now"):
-=======
-    if st.button("Clear generated files now"):
->>>>>>> ab78d259
+
         _cleanup_generated(0, force=True)
 
     if Observer is None:
