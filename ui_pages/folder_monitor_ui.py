import os
import time
import pandas as pd
import joblib
import streamlit as st

from etl_pipeliner import run_pipeline
from notifier import notify_from_csv


def _rerun() -> None:
    """Trigger a Streamlit rerun across versions."""
    rerun = getattr(st, "rerun", getattr(st, "experimental_rerun", None))
    if rerun is not None:  # pragma: no branch - either rerun or experimental_rerun
        rerun()

try:
    from watchdog.observers import Observer
    from watchdog.events import FileSystemEventHandler
except Exception:  # pragma: no cover - watchdog may not be installed
    Observer = None
    FileSystemEventHandler = object

try:  # pragma: no cover - tkinter may not be available
    import tkinter as tk
    from tkinter import filedialog
except Exception:  # pragma: no cover - running without GUI support
    tk = None
    filedialog = None

class _FileMonitorHandler(FileSystemEventHandler):
    """Watchdog handler that records supported file events."""

    SUPPORTED_EXTS = (
        ".csv",
        ".txt",
        ".log",
        ".csv.gz",
        ".txt.gz",
        ".log.gz",
        ".zip",
    )

    def __init__(self):
        self.events = []

    def _track(self, event_type: str, path: str) -> None:
        if path.endswith(self.SUPPORTED_EXTS):
            self.events.append((event_type, path))

    def on_created(self, event):  # pragma: no cover - requires filesystem events
        if not event.is_directory:
            self._track("created", event.src_path)

    def on_modified(self, event):  # pragma: no cover - requires filesystem events
        if not event.is_directory:
            self._track("modified", event.src_path)

def _run_etl_and_infer(path: str, progress_bar) -> None:
    """Run ETL pipeline and model inference on *path*."""
    bin_model = st.session_state.get("binary_model")
    mul_model = st.session_state.get("multi_model")
    if not (bin_model and mul_model):

        st.session_state.log_lines.append("Models not uploaded; skipping")

        return

    base = os.path.splitext(path)[0]
    pre_csv = base + "_preprocessed.csv"
    fe_csv = base + "_engineered.csv"
    try:
        run_pipeline(
            do_clean=False,
            do_map=True,
            do_fe=True,
            clean_out=path,
            preproc_out=pre_csv,
            fe_out=fe_csv,
        )
        df = pd.read_csv(fe_csv)
        features = [c for c in df.columns if c not in {"is_attack", "crlevel"}]

        bin_clf = bin_model
        bin_features = list(getattr(bin_clf, "feature_names_in_", features))
        missing = [f for f in bin_features if f not in df.columns]
        if missing:
            st.session_state.log_lines.append(
                f"Missing features for binary model: {missing}"
            )
            return
        bin_pred = bin_clf.predict(df[bin_features])
        result = df.copy()
        result["is_attack"] = bin_pred
        mask = result["is_attack"] == 1
        if mask.any():

            mul_clf = mul_model
            mul_features = list(getattr(mul_clf, "feature_names_in_", features))
            missing_mul = [f for f in mul_features if f not in df.columns]
            if missing_mul:
                st.session_state.log_lines.append(
                    f"Missing features for multiclass model: {missing_mul}"
                )
                return
            result.loc[mask, "crlevel"] = mul_clf.predict(df.loc[mask, mul_features])
        report_path = base + "_report.csv"
        result.to_csv(report_path, index=False)
        st.session_state.generated_files.update({pre_csv, fe_csv, report_path})
        webhook = st.session_state.get("discord_webhook", "")
        gemini_key = st.session_state.get("gemini_key", "")
        line_token = st.session_state.get("line_token", "")
<<<<<<< HEAD

        def _log(msg: str) -> None:
            st.session_state.log_lines.append(msg)
            st.write(msg)

        notify_from_csv(
            report_path,
            webhook,
            gemini_key,
            risk_levels={"3", "4"},
            ui_log=_log,
            line_token=line_token,
        )
=======
        if webhook or line_token:
            notify_from_csv(
                report_path,
                webhook,
                gemini_key,
                risk_levels={"3", "4"},
                ui_log=st.write,
                line_token=line_token,
            )
>>>>>>> aac9fe20
        st.session_state.log_lines.append(f"Processed {path} -> {report_path}")
        for pct in range(0, 101, 20):
            progress_bar.progress(pct)
            time.sleep(0.05)
    except Exception as exc:  # pragma: no cover - processing errors
        st.session_state.log_lines.append(f"Processing failed {path}: {exc}")


def _cleanup_generated(hours: int, *, force: bool = False) -> None:
    """Remove generated files older than *hours* or all if *force* is True."""
    now = time.time()
    to_remove = []
    for f in list(st.session_state.get("generated_files", set())):
        try:
            if force or now - os.path.getmtime(f) > hours * 3600:
                os.remove(f)
                to_remove.append(f)
        except OSError:
            to_remove.append(f)
    for f in to_remove:
        st.session_state.generated_files.discard(f)
        st.session_state.log_lines.append(f"Removed {f}")


def _process_events(handler: _FileMonitorHandler, progress_bar) -> None:
    """Process newly detected files."""
    new_events = handler.events[len(st.session_state.get("processed_events", [])) :]
    for _, path in new_events:
        try:
            if time.time() - os.path.getmtime(path) < 5:
                continue
        except OSError:
            continue
        if path in st.session_state.get("processed_files", set()):
            continue
        _run_etl_and_infer(path, progress_bar)
        st.session_state.setdefault("processed_files", set()).add(path)
    st.session_state.processed_events = handler.events[:]

def app() -> None:
    st.title("Folder Monitor")
    st.info(
        "Select a folder to monitor for CSV/TXT/log files including compressed "
        "formats (.gz, .zip). Files are processed after 5 seconds of inactivity, "
        "and only new data is read to conserve memory."
    )

    if "folder" not in st.session_state:
        st.session_state.folder = os.getcwd()

    # separate widget value to allow programmatic updates without Streamlit errors
    if "folder_input" not in st.session_state:
        st.session_state.folder_input = st.session_state.folder

    if "observer" not in st.session_state:
        st.session_state.observer = None
        st.session_state.handler = None
    st.session_state.setdefault("log_lines", [])
    st.session_state.setdefault("processed_events", [])
    st.session_state.setdefault("generated_files", set())

    col1, col2 = st.columns([3, 1])
    with col1:
        st.text_input("Folder to monitor", key="folder_input")

    def _browse_folder() -> None:
        if tk is None or filedialog is None:
            return
        root = tk.Tk()
        root.withdraw()
        selected = filedialog.askdirectory()
        if selected:
            st.session_state.folder_input = selected
            st.session_state.folder = selected
<<<<<<< HEAD
            _rerun()
=======
            st.experimental_rerun()
>>>>>>> aac9fe20

    with col2:
        st.button(
            "Browse",
            disabled=tk is None or filedialog is None,
            on_click=_browse_folder,
        )

    folder = st.session_state.folder_input
    st.session_state.folder = folder



    bin_upload = st.file_uploader(
        "Upload binary model",
        type=["pkl", "joblib"],
        help="Max file size: 2GB",
        key="binary_model_upload",
    )
    if bin_upload is not None:
        try:
            st.session_state.binary_model = joblib.load(bin_upload)
        except Exception:  # pragma: no cover - invalid model file
            st.session_state.log_lines.append("Failed to load binary model")

    mul_upload = st.file_uploader(
        "Upload multiclass model",
        type=["pkl", "joblib"],
        help="Max file size: 2GB",
        key="multi_model_upload",
    )
    if mul_upload is not None:
        try:
            st.session_state.multi_model = joblib.load(mul_upload)
        except Exception:  # pragma: no cover - invalid model file
            st.session_state.log_lines.append("Failed to load multiclass model")

    retention = st.number_input(
        "Auto clear files older than (hours, 0=off)",

        min_value=0,
        value=0,
        step=1,
        key="cleanup_hours",
    )
    if st.button("Clear data now"):

        _cleanup_generated(0, force=True)

    if Observer is None:
        st.error("watchdog is not installed")
        return

    start_disabled = st.session_state.observer is not None
    stop_disabled = st.session_state.observer is None

    if st.button("Start monitoring", disabled=start_disabled):
        handler = _FileMonitorHandler()
        observer = Observer()
        observer.schedule(handler, folder, recursive=False)
        observer.start()
        st.session_state.observer = observer
        st.session_state.handler = handler
        st.session_state.log_lines.append(f"Monitoring started on {folder}")

    if st.button("Stop monitoring", disabled=stop_disabled):
        st.session_state.observer.stop()
        st.session_state.observer.join()
        st.session_state.observer = None
        st.session_state.handler = None
        st.session_state.log_lines.append("Monitoring stopped")

    log_placeholder = st.empty()
    progress_bar = st.progress(0)

    if st.session_state.observer is not None:
        _process_events(st.session_state.handler, progress_bar)
        _cleanup_generated(retention)
        log_placeholder.text("\n".join(st.session_state.log_lines))
        time.sleep(1)
        _rerun()
    else:
        log_placeholder.text("\n".join(st.session_state.log_lines))<|MERGE_RESOLUTION|>--- conflicted
+++ resolved
@@ -110,7 +110,7 @@
         webhook = st.session_state.get("discord_webhook", "")
         gemini_key = st.session_state.get("gemini_key", "")
         line_token = st.session_state.get("line_token", "")
-<<<<<<< HEAD
+
 
         def _log(msg: str) -> None:
             st.session_state.log_lines.append(msg)
@@ -124,17 +124,7 @@
             ui_log=_log,
             line_token=line_token,
         )
-=======
-        if webhook or line_token:
-            notify_from_csv(
-                report_path,
-                webhook,
-                gemini_key,
-                risk_levels={"3", "4"},
-                ui_log=st.write,
-                line_token=line_token,
-            )
->>>>>>> aac9fe20
+
         st.session_state.log_lines.append(f"Processed {path} -> {report_path}")
         for pct in range(0, 101, 20):
             progress_bar.progress(pct)
@@ -209,11 +199,9 @@
         if selected:
             st.session_state.folder_input = selected
             st.session_state.folder = selected
-<<<<<<< HEAD
+
             _rerun()
-=======
-            st.experimental_rerun()
->>>>>>> aac9fe20
+
 
     with col2:
         st.button(
