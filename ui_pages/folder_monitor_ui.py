import os
import time
import io
import re
import contextlib
import pandas as pd
import joblib
import streamlit as st

from etl_pipeliner import run_pipeline
from notifier import notify_from_csv


def _rerun() -> None:
    """Trigger a Streamlit rerun across versions."""
    rerun = getattr(st, "rerun", getattr(st, "experimental_rerun", None))
    if rerun is not None:  # pragma: no branch - either rerun or experimental_rerun
        rerun()

try:
    from watchdog.observers import Observer
    from watchdog.events import FileSystemEventHandler
except Exception:  # pragma: no cover - watchdog may not be installed
    Observer = None
    FileSystemEventHandler = object

try:  # pragma: no cover - tkinter may not be available
    import tkinter as tk
    from tkinter import filedialog
except Exception:  # pragma: no cover - running without GUI support
    tk = None
    filedialog = None

class _FileMonitorHandler(FileSystemEventHandler):
    """Watchdog handler that records supported file events."""

    SUPPORTED_EXTS = (
        ".csv",
        ".txt",
        ".log",
        ".csv.gz",
        ".txt.gz",
        ".log.gz",
        ".zip",
    )

    def __init__(self):
        self.events = []

    def _track(self, event_type: str, path: str) -> None:
        if path.endswith(self.SUPPORTED_EXTS):
            self.events.append((event_type, path))

    def on_created(self, event):  # pragma: no cover - requires filesystem events
        if not event.is_directory:
            self._track("created", event.src_path)

    def on_modified(self, event):  # pragma: no cover - requires filesystem events
        if not event.is_directory:
            self._track("modified", event.src_path)

ANSI_RE = re.compile(r"\x1b\[[0-9;]*[A-Za-z]")


def _run_etl_and_infer(path: str, progress_bar) -> None:
    """Run ETL pipeline and model inference on *path*."""
    bin_model = st.session_state.get("binary_model")
    mul_model = st.session_state.get("multi_model")
    if not (bin_model and mul_model):
        st.session_state.log_lines.append("Models not uploaded; skipping")
        return

    base = os.path.splitext(path)[0]
    pre_csv = base + "_preprocessed.csv"
    fe_csv = base + "_engineered.csv"
    try:
        st.session_state.log_lines.append(f"Detected new file: {path}")
        st.session_state.log_lines.append(
            "Cleaning step skipped (assuming input already cleaned)"
        )
        buf = io.StringIO()
        with contextlib.redirect_stdout(buf):
            run_pipeline(
                do_clean=False,
                do_map=True,
                do_fe=True,
                clean_out=path,
                preproc_out=pre_csv,
                fe_out=fe_csv,
            )
        for line in ANSI_RE.sub("", buf.getvalue()).splitlines():
            if line.strip():
                st.session_state.log_lines.append(line.strip())

        df = pd.read_csv(fe_csv)
        if df.isna().any().any():
            st.session_state.log_lines.append("Detected NaNs; filling with 0")
            df.fillna(0, inplace=True)

        features = [c for c in df.columns if c not in {"is_attack", "crlevel"}]

        bin_clf = bin_model
        bin_features = list(getattr(bin_clf, "feature_names_in_", features))
        missing = [f for f in bin_features if f not in df.columns]
        if missing:
            st.session_state.log_lines.append(
                f"Missing features for binary model: {missing}"
            )
            return
<<<<<<< HEAD

        st.session_state.log_lines.append("Running binary classification")
=======
>>>>>>> d4001ae5
        bin_pred = bin_clf.predict(df[bin_features])
        result = df.copy()
        result["is_attack"] = bin_pred
        mask = result["is_attack"] == 1
        st.session_state.log_lines.append(
            f"Binary classification found {mask.sum()} attack rows"
        )
        if mask.any():
            mul_clf = mul_model
            mul_features = list(getattr(mul_clf, "feature_names_in_", features))
            missing_mul = [f for f in mul_features if f not in df.columns]
            if missing_mul:
                st.session_state.log_lines.append(
                    f"Missing features for multiclass model: {missing_mul}"
                )
                return
<<<<<<< HEAD
            st.session_state.log_lines.append(
                "Running multiclass classification for attack rows"
            )
            result.loc[mask, "crlevel"] = mul_clf.predict(
                df.loc[mask, mul_features]
            )
        else:
            st.session_state.log_lines.append(
                "No attacks detected; skipping multiclass classification"
            )

=======
            result.loc[mask, "crlevel"] = mul_clf.predict(df.loc[mask, mul_features])
>>>>>>> d4001ae5
        report_path = base + "_report.csv"
        result.to_csv(report_path, index=False)
        st.session_state.generated_files.update({pre_csv, fe_csv, report_path})
        webhook = st.session_state.get("discord_webhook", "")
        gemini_key = st.session_state.get("gemini_key", "")
        line_token = st.session_state.get("line_token", "")

<<<<<<< HEAD
=======

>>>>>>> d4001ae5
        def _log(msg: str) -> None:
            st.session_state.log_lines.append(msg)
            st.write(msg)

        notify_from_csv(
            report_path,
            webhook,
            gemini_key,
            risk_levels={"3", "4"},
            ui_log=_log,
            line_token=line_token,
        )
<<<<<<< HEAD
=======

>>>>>>> d4001ae5
        st.session_state.log_lines.append(f"Processed {path} -> {report_path}")
        for pct in range(0, 101, 20):
            progress_bar.progress(pct)
            time.sleep(0.05)
    except Exception as exc:  # pragma: no cover - processing errors
        st.session_state.log_lines.append(f"Processing failed {path}: {exc}")


def _cleanup_generated(hours: int, *, force: bool = False) -> None:
    """Remove generated files older than *hours* or all if *force* is True."""
    now = time.time()
    to_remove = []
    for f in list(st.session_state.get("generated_files", set())):
        try:
            if force or now - os.path.getmtime(f) > hours * 3600:
                os.remove(f)
                to_remove.append(f)
        except OSError:
            to_remove.append(f)
    for f in to_remove:
        st.session_state.generated_files.discard(f)
        st.session_state.log_lines.append(f"Removed {f}")


def _process_events(handler: _FileMonitorHandler, progress_bar) -> None:
    """Process newly detected files."""
    new_events = handler.events[len(st.session_state.get("processed_events", [])) :]
    for _, path in new_events:
        try:
            if time.time() - os.path.getmtime(path) < 5:
                continue
        except OSError:
            continue
        if path in st.session_state.get("processed_files", set()):
            continue
        _run_etl_and_infer(path, progress_bar)
        st.session_state.setdefault("processed_files", set()).add(path)
    st.session_state.processed_events = handler.events[:]

def app() -> None:
    st.title("Folder Monitor")
    st.info(
        "Select a folder to monitor for CSV/TXT/log files including compressed "
        "formats (.gz, .zip). Files are processed after 5 seconds of inactivity, "
        "and only new data is read to conserve memory."
    )

    if "folder" not in st.session_state:
        st.session_state.folder = os.getcwd()

    # separate widget value to allow programmatic updates without Streamlit errors
    if "folder_input" not in st.session_state:
        st.session_state.folder_input = st.session_state.folder

    if "observer" not in st.session_state:
        st.session_state.observer = None
        st.session_state.handler = None
    st.session_state.setdefault("log_lines", [])
    st.session_state.setdefault("processed_events", [])
    st.session_state.setdefault("generated_files", set())

    col1, col2 = st.columns([3, 1])
    with col1:
        st.text_input("Folder to monitor", key="folder_input")

    def _browse_folder() -> None:
        if tk is None or filedialog is None:
            return
        root = tk.Tk()
        root.withdraw()
        selected = filedialog.askdirectory()
        if selected:
            st.session_state.folder_input = selected
            st.session_state.folder = selected
<<<<<<< HEAD
            _rerun()

=======

            _rerun()


>>>>>>> d4001ae5
    with col2:
        st.button(
            "Browse",
            disabled=tk is None or filedialog is None,
            on_click=_browse_folder,
        )

    folder = st.session_state.folder_input
    st.session_state.folder = folder



    bin_upload = st.file_uploader(
        "Upload binary model",
        type=["pkl", "joblib"],
        help="Max file size: 2GB",
        key="binary_model_upload",
    )
    if bin_upload is not None:
        try:
            st.session_state.binary_model = joblib.load(bin_upload)
        except Exception:  # pragma: no cover - invalid model file
            st.session_state.log_lines.append("Failed to load binary model")

    mul_upload = st.file_uploader(
        "Upload multiclass model",
        type=["pkl", "joblib"],
        help="Max file size: 2GB",
        key="multi_model_upload",
    )
    if mul_upload is not None:
        try:
            st.session_state.multi_model = joblib.load(mul_upload)
        except Exception:  # pragma: no cover - invalid model file
            st.session_state.log_lines.append("Failed to load multiclass model")

    retention = st.number_input(
        "Auto clear files older than (hours, 0=off)",

        min_value=0,
        value=0,
        step=1,
        key="cleanup_hours",
    )
    if st.button("Clear data now"):

        _cleanup_generated(0, force=True)

    if Observer is None:
        st.error("watchdog is not installed")
        return

    start_disabled = st.session_state.observer is not None
    stop_disabled = st.session_state.observer is None

    if st.button("Start monitoring", disabled=start_disabled):
        handler = _FileMonitorHandler()
        observer = Observer()
        observer.schedule(handler, folder, recursive=False)
        observer.start()
        st.session_state.observer = observer
        st.session_state.handler = handler
        st.session_state.log_lines.append(f"Monitoring started on {folder}")

    if st.button("Stop monitoring", disabled=stop_disabled):
        st.session_state.observer.stop()
        st.session_state.observer.join()
        st.session_state.observer = None
        st.session_state.handler = None
        st.session_state.log_lines.append("Monitoring stopped")

    log_placeholder = st.empty()
    progress_bar = st.progress(0)

    if st.session_state.observer is not None:
        _process_events(st.session_state.handler, progress_bar)
        _cleanup_generated(retention)
        log_placeholder.text("\n".join(st.session_state.log_lines))
        time.sleep(1)
        _rerun()
    else:
        log_placeholder.text("\n".join(st.session_state.log_lines))<|MERGE_RESOLUTION|>--- conflicted
+++ resolved
@@ -107,11 +107,10 @@
                 f"Missing features for binary model: {missing}"
             )
             return
-<<<<<<< HEAD
+
 
         st.session_state.log_lines.append("Running binary classification")
-=======
->>>>>>> d4001ae5
+
         bin_pred = bin_clf.predict(df[bin_features])
         result = df.copy()
         result["is_attack"] = bin_pred
@@ -128,7 +127,7 @@
                     f"Missing features for multiclass model: {missing_mul}"
                 )
                 return
-<<<<<<< HEAD
+
             st.session_state.log_lines.append(
                 "Running multiclass classification for attack rows"
             )
@@ -140,9 +139,7 @@
                 "No attacks detected; skipping multiclass classification"
             )
 
-=======
-            result.loc[mask, "crlevel"] = mul_clf.predict(df.loc[mask, mul_features])
->>>>>>> d4001ae5
+
         report_path = base + "_report.csv"
         result.to_csv(report_path, index=False)
         st.session_state.generated_files.update({pre_csv, fe_csv, report_path})
@@ -150,10 +147,7 @@
         gemini_key = st.session_state.get("gemini_key", "")
         line_token = st.session_state.get("line_token", "")
 
-<<<<<<< HEAD
-=======
-
->>>>>>> d4001ae5
+
         def _log(msg: str) -> None:
             st.session_state.log_lines.append(msg)
             st.write(msg)
@@ -166,10 +160,7 @@
             ui_log=_log,
             line_token=line_token,
         )
-<<<<<<< HEAD
-=======
-
->>>>>>> d4001ae5
+
         st.session_state.log_lines.append(f"Processed {path} -> {report_path}")
         for pct in range(0, 101, 20):
             progress_bar.progress(pct)
@@ -244,15 +235,10 @@
         if selected:
             st.session_state.folder_input = selected
             st.session_state.folder = selected
-<<<<<<< HEAD
+
             _rerun()
 
-=======
-
-            _rerun()
-
-
->>>>>>> d4001ae5
+
     with col2:
         st.button(
             "Browse",
