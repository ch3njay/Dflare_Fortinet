--- conflicted
+++ resolved
@@ -87,10 +87,7 @@
     p = Path(path)
     while p.suffix in {".gz", ".zip"}:
         p = p.with_suffix("")
-<<<<<<< HEAD
-=======
-
->>>>>>> adddc5bc
+
     ext = p.suffix.lower()
     stem = p.stem.lower()
 
@@ -99,11 +96,8 @@
     do_fe = True
 
     if ext in {".txt", ".log"}:
-<<<<<<< HEAD
         clean_csv = str(p.with_name(p.stem + "_clean.csv"))
-=======
-        clean_csv = str(p.with_suffix("_clean.csv"))
->>>>>>> adddc5bc
+
         _log_toast("Running cleaning for raw log")
         LC.clean_logs(quiet=True, paths=[path], clean_csv=clean_csv)
     else:
@@ -118,10 +112,7 @@
     base = p.with_suffix("")
     pre_csv = clean_csv if not do_map else f"{base}_preprocessed.csv"
     fe_csv = pre_csv if not do_fe else f"{base}_engineered.csv"
-<<<<<<< HEAD
-=======
-
->>>>>>> adddc5bc
+
     try:
         _log_toast(f"Detected new file: {path}")
         buf = io.StringIO()
