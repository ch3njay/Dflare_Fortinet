import streamlit as st
import threading
import time
import os
import io
import contextlib
import queue
from . import _ensure_module

_ensure_module("numpy", "numpy_stub")

_ensure_module("pandas", "pandas_stub")

from training_pipeline.pipeline_main import TrainingPipeline

def app() -> None:
    st.title("Training Pipeline")

    uploaded_file = st.file_uploader(
        "Upload training CSV",
        type=["csv"],
        help="Max file size: 2GB",
    )
    task_type = st.selectbox("Task type", ["binary", "multiclass"])

    optuna_enabled = st.checkbox("Enable Optuna", value=False)
    optimize_base = False
    optimize_ensemble = False
    use_tuned_for_training = False
    ensemble_mode = "free"

    if optuna_enabled:
        optimize_base = st.checkbox("Optimize base models", value=False)
        optimize_ensemble = st.checkbox("Optimize ensemble", value=False)

        if optimize_base or optimize_ensemble:
            use_tuned_for_training = st.checkbox("Use tuned params for training", value=True)
            if optimize_ensemble and use_tuned_for_training:
                ensemble_mode = st.selectbox(
                    "Ensemble mode",
                    ["free", "fixed"],
                    help="Optuna ensemble search mode",
                )
        else:
            st.info("Optuna disabled because no optimization scope selected.")
            optuna_enabled = False

    if st.button("Run training"):
        if uploaded_file is None:
            st.error("Please upload a CSV file")
            return
        tmp_path = f"uploaded_{uploaded_file.name}"
        with open(tmp_path, "wb") as f:
            f.write(uploaded_file.getbuffer())
        pipeline = TrainingPipeline(
            task_type=task_type,
            optuna_enabled=optuna_enabled,
            optimize_base=optimize_base,
            optimize_ensemble=optimize_ensemble,
            use_tuned_for_training=use_tuned_for_training,
        )
        pipeline.config.setdefault("ENSEMBLE_SETTINGS", {})["MODE"] = ensemble_mode
        progress = st.progress(0)
        status = st.empty()
        log_box = st.empty()
<<<<<<< HEAD

        result = {"error": None, "output": None}
=======

        result = {"error": None, "output": None}

>>>>>>> d85c20f8
        log_queue: "queue.Queue[str]" = queue.Queue()

        class _QueueStream(io.TextIOBase):
            def write(self, buf: str) -> int:  # pragma: no cover - thin wrapper
                log_queue.put(buf)
                return len(buf)

            def flush(self) -> None:  # pragma: no cover - no buffering
                pass

        def _run():
            try:
                stream = _QueueStream()
                with contextlib.redirect_stdout(stream), contextlib.redirect_stderr(stream):
                    result["output"] = pipeline.run(tmp_path)
<<<<<<< HEAD
=======

>>>>>>> d85c20f8
            except Exception as exc:  # pragma: no cover - runtime failure
                result["error"] = exc

        thread = threading.Thread(target=_run)
        thread.start()
        pct = 0
        log_text = ""
        while thread.is_alive():
            pct = (pct + 5) % 100
            progress.progress(pct)
            status.text(f"Training in progress... {pct}%")
            while not log_queue.empty():
                log_text += log_queue.get()
            log_box.code(log_text)
            time.sleep(0.1)
        thread.join()
        while not log_queue.empty():
            log_text += log_queue.get()
        log_box.code(log_text)
        if result["error"] is None:
            progress.progress(100)
            status.text("Training finished")
            st.success("Training finished")

            artifacts_dir = result["output"].get("artifacts_dir") if result["output"] else None
            if artifacts_dir:
<<<<<<< HEAD
                model_path = os.path.join(artifacts_dir, "models", "ensemble_best.joblib")
                if os.path.exists(model_path):
=======

                from pathlib import Path

                model_path = Path(artifacts_dir) / "models" / "ensemble_best.joblib"
                if model_path.exists():

>>>>>>> d85c20f8
                    with open(model_path, "rb") as f:
                        model_bytes = f.read()
                    st.download_button(
                        "Download ensemble model",
                        model_bytes,
                        file_name="ensemble_best.joblib",
                    )
                    st.info(f"Artifacts saved to: {artifacts_dir}")
                else:
                    st.warning("Model file not found in artifacts directory.")
<<<<<<< HEAD
=======

            else:
                st.warning("No artifacts directory returned.")


>>>>>>> d85c20f8
        else:
            status.text("Training failed")
            st.error(f"Training failed: {result['error']}")<|MERGE_RESOLUTION|>--- conflicted
+++ resolved
@@ -63,14 +63,9 @@
         progress = st.progress(0)
         status = st.empty()
         log_box = st.empty()
-<<<<<<< HEAD
-
-        result = {"error": None, "output": None}
-=======
 
         result = {"error": None, "output": None}
 
->>>>>>> d85c20f8
         log_queue: "queue.Queue[str]" = queue.Queue()
 
         class _QueueStream(io.TextIOBase):
@@ -86,10 +81,7 @@
                 stream = _QueueStream()
                 with contextlib.redirect_stdout(stream), contextlib.redirect_stderr(stream):
                     result["output"] = pipeline.run(tmp_path)
-<<<<<<< HEAD
-=======
 
->>>>>>> d85c20f8
             except Exception as exc:  # pragma: no cover - runtime failure
                 result["error"] = exc
 
@@ -116,17 +108,10 @@
 
             artifacts_dir = result["output"].get("artifacts_dir") if result["output"] else None
             if artifacts_dir:
-<<<<<<< HEAD
+
                 model_path = os.path.join(artifacts_dir, "models", "ensemble_best.joblib")
                 if os.path.exists(model_path):
-=======
 
-                from pathlib import Path
-
-                model_path = Path(artifacts_dir) / "models" / "ensemble_best.joblib"
-                if model_path.exists():
-
->>>>>>> d85c20f8
                     with open(model_path, "rb") as f:
                         model_bytes = f.read()
                     st.download_button(
@@ -137,14 +122,7 @@
                     st.info(f"Artifacts saved to: {artifacts_dir}")
                 else:
                     st.warning("Model file not found in artifacts directory.")
-<<<<<<< HEAD
-=======
 
-            else:
-                st.warning("No artifacts directory returned.")
-
-
->>>>>>> d85c20f8
         else:
             status.text("Training failed")
             st.error(f"Training failed: {result['error']}")