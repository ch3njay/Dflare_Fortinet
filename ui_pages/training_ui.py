--- conflicted
+++ resolved
@@ -5,10 +5,6 @@
 import io
 import contextlib
 import queue
-<<<<<<< HEAD
-=======
-
->>>>>>> c3f4771a
 from . import _ensure_module
 
 _ensure_module("numpy", "numpy_stub")
@@ -69,10 +65,7 @@
         log_box = st.empty()
 
         result = {"error": None, "output": None}
-<<<<<<< HEAD
-=======
 
->>>>>>> c3f4771a
         log_queue: "queue.Queue[str]" = queue.Queue()
 
         class _QueueStream(io.TextIOBase):
@@ -88,10 +81,7 @@
                 stream = _QueueStream()
                 with contextlib.redirect_stdout(stream), contextlib.redirect_stderr(stream):
                     result["output"] = pipeline.run(tmp_path)
-<<<<<<< HEAD
-=======
 
->>>>>>> c3f4771a
             except Exception as exc:  # pragma: no cover - runtime failure
                 result["error"] = exc
 
@@ -118,15 +108,12 @@
 
             artifacts_dir = result["output"].get("artifacts_dir") if result["output"] else None
             if artifacts_dir:
-<<<<<<< HEAD
+
                 from pathlib import Path
 
                 model_path = Path(artifacts_dir) / "models" / "ensemble_best.joblib"
                 if model_path.exists():
-=======
-                model_path = os.path.join(artifacts_dir, "models", "ensemble_best.joblib")
-                if os.path.exists(model_path):
->>>>>>> c3f4771a
+
                     with open(model_path, "rb") as f:
                         model_bytes = f.read()
                     st.download_button(
@@ -137,11 +124,11 @@
                     st.info(f"Artifacts saved to: {artifacts_dir}")
                 else:
                     st.warning("Model file not found in artifacts directory.")
-<<<<<<< HEAD
+
             else:
                 st.warning("No artifacts directory returned.")
-=======
->>>>>>> c3f4771a
+
+
         else:
             status.text("Training failed")
             st.error(f"Training failed: {result['error']}")