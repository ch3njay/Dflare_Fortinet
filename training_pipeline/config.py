# Binary classification config
CONFIG_BINARY = {
    "TARGET_COLUMN": "is_attack",
    "DROP_COLUMNS": [
        "idseq", "datetime", "srcip", "dstip",
        "crscore", "crlevel", "is_attack",
        "proto_port", "sub_action", "svc_action"
    ],
    "VALID_SIZE": 0.2,
    "RANDOM_STATE": 100,
    "MODEL_PARAMS": {
        "XGB": {
            "n_estimators": 114,
            "max_depth": 7,
            "learning_rate": 0.05194027577712326,
            "subsample": 0.6482232909747706,
            "colsample_bytree": 0.6125623581444746,
            "tree_method": "hist",
<<<<<<< HEAD
            "device": "cpu",
=======
            "device": "cuda",
>>>>>>> 0f62941f
            "eval_metric": "logloss"
        },
        "LGB": {
            "max_depth": 12,
            "learning_rate": 0.29348213117409244,
            "num_leaves": 108,
<<<<<<< HEAD
            "min_child_samples": 1
=======
            "min_child_samples": 1,
            "device": "gpu"
>>>>>>> 0f62941f
        },
        "CAT": {
            "depth": 6,
            "learning_rate": 0.23335235514899935,
            "iterations": 164,
            "task_type": "GPU",
            "devices": "0"
        },
        "RF": {
            "n_estimators": 198,
            "max_depth": 11
        },
        "ET": {
            "n_estimators": 192,
            "max_depth": 12
        }
    },
    "ENSEMBLE_SETTINGS": {
        "STACK_CV": 5,
        "VOTING": "soft",
        "THRESHOLD": 0.33,
        "SEARCH": "none"
    }
}

# Multiclass classification config
CONFIG_MULTICLASS = {
    "TARGET_COLUMN": "crlevel",
    "DROP_COLUMNS": [
        "idseq", "datetime", "srcip", "dstip",
        "crscore", "crlevel", "is_attack",
        "proto_port", "sub_action", "svc_action"
    ],
    "VALID_SIZE": 0.2,
    "RANDOM_STATE": 100,
    "MODEL_PARAMS": {
        "XGB": {
            "n_estimators": 189,
            "max_depth": 8,
            "learning_rate": 0.1898717379219999,
            "subsample": 0.6875100692343238,
            "colsample_bytree": 0.5147427892922118,
            "tree_method": "hist",
            "device": "cpu",
<<<<<<< HEAD
            "eval_metric": "mlogloss"
        },
        "LGB": {
            "n_estimators": 360,
            "max_depth": -1,
            "learning_rate": 0.06919566270449405,
            "num_leaves": 31,
            "min_child_samples": 1
=======

            "eval_metric": "mlogloss"
        },
        "LGB": {

            "n_estimators": 360,
            "max_depth": -1,
            "learning_rate": 0.06919566270449405,
            "num_leaves": 31

>>>>>>> 0f62941f
        },
        "CAT": {
            "depth": 10,
            "learning_rate": 0.0768152029814235,
            "iterations": 249,
            "task_type": "GPU",
            "devices": "0"
        },
        "RF": {
            "n_estimators": 167,
            "max_depth": 10
        },
        "ET": {
            "n_estimators": 227,
            "max_depth": 12
        }
    },
    "ENSEMBLE_SETTINGS": {
        "STACK_CV": 5,
        "VOTING": "soft",
        "THRESHOLD": 0.33,
        "SEARCH": "none"
    }
}<|MERGE_RESOLUTION|>--- conflicted
+++ resolved
@@ -16,23 +16,17 @@
             "subsample": 0.6482232909747706,
             "colsample_bytree": 0.6125623581444746,
             "tree_method": "hist",
-<<<<<<< HEAD
+
             "device": "cpu",
-=======
-            "device": "cuda",
->>>>>>> 0f62941f
+
             "eval_metric": "logloss"
         },
         "LGB": {
             "max_depth": 12,
             "learning_rate": 0.29348213117409244,
             "num_leaves": 108,
-<<<<<<< HEAD
             "min_child_samples": 1
-=======
-            "min_child_samples": 1,
-            "device": "gpu"
->>>>>>> 0f62941f
+
         },
         "CAT": {
             "depth": 6,
@@ -77,7 +71,7 @@
             "colsample_bytree": 0.5147427892922118,
             "tree_method": "hist",
             "device": "cpu",
-<<<<<<< HEAD
+
             "eval_metric": "mlogloss"
         },
         "LGB": {
@@ -86,18 +80,7 @@
             "learning_rate": 0.06919566270449405,
             "num_leaves": 31,
             "min_child_samples": 1
-=======
 
-            "eval_metric": "mlogloss"
-        },
-        "LGB": {
-
-            "n_estimators": 360,
-            "max_depth": -1,
-            "learning_rate": 0.06919566270449405,
-            "num_leaves": 31
-
->>>>>>> 0f62941f
         },
         "CAT": {
             "depth": 10,
