--- conflicted
+++ resolved
@@ -69,25 +69,16 @@
             "colsample_bytree": 0.5147427892922118,
             "tree_method": "hist",
             "device": "cpu",
-<<<<<<< HEAD
-            "eval_metric": "mlogloss"
-        },
-        "LGB": {
-=======
-            "use_label_encoder": False,
+
             "eval_metric": "mlogloss"
         },
         "LGB": {
 
->>>>>>> 8c7a8420
             "n_estimators": 360,
             "max_depth": -1,
             "learning_rate": 0.06919566270449405,
             "num_leaves": 31
-<<<<<<< HEAD
-=======
 
->>>>>>> 8c7a8420
         },
         "CAT": {
             "depth": 10,
