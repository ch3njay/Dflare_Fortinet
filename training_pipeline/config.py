# Binary classification config
CONFIG_BINARY = {
    "TARGET_COLUMN": "is_attack",
    "DROP_COLUMNS": [
        "idseq", "datetime", "srcip", "dstip",
        "crscore", "crlevel", "is_attack",
        "proto_port", "sub_action", "svc_action"
    ],
    "VALID_SIZE": 0.2,
    "RANDOM_STATE": 100,
    "MODEL_PARAMS": {
        "XGB": {
            "n_estimators": 114,
            "max_depth": 7,
            "learning_rate": 0.05194027577712326,
            "subsample": 0.6482232909747706,
            "colsample_bytree": 0.6125623581444746,
            "tree_method": "hist",
            "device": "cuda",
            "use_label_encoder": False,
            "eval_metric": "logloss"
        },
        "LGB": {
            "max_depth": 12,
            "learning_rate": 0.29348213117409244,
            "num_leaves": 108,
            "min_child_samples": 1,
            "device": "gpu"
        },
        "CAT": {
            "depth": 6,
            "learning_rate": 0.23335235514899935,
            "iterations": 164,
            "task_type": "GPU",
            "devices": "0"
        },
        "RF": {
            "n_estimators": 198,
            "max_depth": 11
        },
        "ET": {
            "n_estimators": 192,
            "max_depth": 12
        }
    },
    "ENSEMBLE_SETTINGS": {
        "STACK_CV": 5,
        "VOTING": "soft",
        "THRESHOLD": 0.33,
        "SEARCH": "none"
    }
}

# Multiclass classification config
CONFIG_MULTICLASS = {
    "TARGET_COLUMN": "crlevel",
    "DROP_COLUMNS": [
        "idseq", "datetime", "srcip", "dstip",
        "crscore", "crlevel", "is_attack",
        "proto_port", "sub_action", "svc_action"
    ],
    "VALID_SIZE": 0.2,
    "RANDOM_STATE": 100,
    "MODEL_PARAMS": {
        "XGB": {
            "n_estimators": 189,
            "max_depth": 8,
            "learning_rate": 0.1898717379219999,
            "subsample": 0.6875100692343238,
            "colsample_bytree": 0.5147427892922118,
            "tree_method": "hist",
            "device": "cpu",
            "use_label_encoder": False,
            "eval_metric": "mlogloss"
        },
        "LGB": {
<<<<<<< HEAD
            "n_estimators": 360,
            "max_depth": -1,
            "learning_rate": 0.06919566270449405,
            "num_leaves": 31
=======
            "n_estimators": 139,
            "max_depth": 4,
            "learning_rate": 0.07476200160360733,
            "num_leaves": 79,
            "min_child_samples": 1,
            "device": "gpu"
>>>>>>> 283f60be
        },
        "CAT": {
            "depth": 10,
            "learning_rate": 0.0768152029814235,
            "iterations": 249,
            "task_type": "GPU",
            "devices": "0"
        },
        "RF": {
            "n_estimators": 167,
            "max_depth": 10
        },
        "ET": {
            "n_estimators": 227,
            "max_depth": 12
        }
    },
    "ENSEMBLE_SETTINGS": {
        "STACK_CV": 5,
        "VOTING": "soft",
        "THRESHOLD": 0.33,
        "SEARCH": "none"
    }
}<|MERGE_RESOLUTION|>--- conflicted
+++ resolved
@@ -74,19 +74,12 @@
             "eval_metric": "mlogloss"
         },
         "LGB": {
-<<<<<<< HEAD
+
             "n_estimators": 360,
             "max_depth": -1,
             "learning_rate": 0.06919566270449405,
             "num_leaves": 31
-=======
-            "n_estimators": 139,
-            "max_depth": 4,
-            "learning_rate": 0.07476200160360733,
-            "num_leaves": 79,
-            "min_child_samples": 1,
-            "device": "gpu"
->>>>>>> 283f60be
+
         },
         "CAT": {
             "depth": 10,
