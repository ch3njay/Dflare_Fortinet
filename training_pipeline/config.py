--- conflicted
+++ resolved
@@ -74,18 +74,12 @@
             "eval_metric": "mlogloss"
         },
         "LGB": {
-<<<<<<< HEAD
-=======
 
->>>>>>> 01645a2a
             "n_estimators": 360,
             "max_depth": -1,
             "learning_rate": 0.06919566270449405,
             "num_leaves": 31
-<<<<<<< HEAD
-=======
 
->>>>>>> 01645a2a
         },
         "CAT": {
             "depth": 10,
