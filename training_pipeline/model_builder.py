--- conflicted
+++ resolved
@@ -395,18 +395,12 @@
         if tuned and "LGB" in tuned:
             p.update(tuned["LGB"])
         p.setdefault("random_state", self.config.get("RANDOM_STATE", 42))
-<<<<<<< HEAD
+
         p.setdefault("min_child_samples", 1)
         # Silence LightGBM "No further splits" warnings but keep standard output
         p.pop("verbose", None)
         p.setdefault("verbosity", 0)
-=======
-
-        # Silence LightGBM warnings like "No further splits with positive gain"
-        p.pop("verbose", None)
-        p.setdefault("verbosity", -1)
-
->>>>>>> 0f62941f
+
         p.update(task_args["LGB"])
         return p
 
