--- conflicted
+++ resolved
@@ -395,17 +395,11 @@
         if tuned and "LGB" in tuned:
             p.update(tuned["LGB"])
         p.setdefault("random_state", self.config.get("RANDOM_STATE", 42))
-<<<<<<< HEAD
+
         # Silence LightGBM warnings like "No further splits with positive gain"
         p.pop("verbose", None)
         p.setdefault("verbosity", -1)
-=======
-
-        # Silence LightGBM warnings like "No further splits with positive gain"
-        p.pop("verbose", None)
-        p.setdefault("verbosity", -1)
-
->>>>>>> 8c7a8420
+
         p.update(task_args["LGB"])
         return p
 
