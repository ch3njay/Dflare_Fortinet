--- conflicted
+++ resolved
@@ -23,16 +23,13 @@
 
 try:  # optional GPU arrays
     import cupy as cp  # type: ignore
-<<<<<<< HEAD
+
     CUPY_AVAILABLE = getattr(cp, "__name__", "") == "cupy"
     if not CUPY_AVAILABLE:
         cp = None  # type: ignore[assignment]
 except Exception:  # pragma: no cover - cupy may not be installed
     cp = None  # type: ignore[assignment]
-=======
-    CUPY_AVAILABLE = True
-except Exception:  # pragma: no cover - cupy may not be installed
->>>>>>> 5587e350
+
     CUPY_AVAILABLE = False
 
 
